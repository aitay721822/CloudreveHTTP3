// Copyright 2014 The Go Authors. All rights reserved.
// Use of this source code is governed by a BSD-style
// license that can be found in the LICENSE file.

package webdav

import (
	"context"
	"net/http"
	"path"
	"path/filepath"

	model "github.com/cloudreve/Cloudreve/v3/models"
	"github.com/cloudreve/Cloudreve/v3/pkg/filesystem"
)

// slashClean is equivalent to but slightly more efficient than
// path.Clean("/" + name).
func slashClean(name string) string {
	if name == "" || name[0] != '/' {
		name = "/" + name
	}
	return path.Clean(name)
}

// moveFiles moves files and/or directories from src to dst.
//
// See section 9.9.4 for when various HTTP status codes apply.
func moveFiles(ctx context.Context, fs *filesystem.FileSystem, src FileInfo, dst string, overwrite bool) (status int, err error) {

	var (
		fileIDs   []uint
		folderIDs []uint
	)
	if src.IsDir() {
		folderIDs = []uint{src.(*model.Folder).ID}
	} else {
		fileIDs = []uint{src.(*model.File).ID}
	}

<<<<<<< HEAD
=======
	if overwrite {
		if err := _checkOverwriteFile(ctx, fs, src, dst); err != nil {
			return http.StatusInternalServerError, err
		}
	}

>>>>>>> 98788dc7
	// 判断是否需要移动
	if src.GetPosition() != path.Dir(dst) {
		err = fs.Move(
			ctx,
			folderIDs,
			fileIDs,
			src.GetPosition(),
			path.Dir(dst),
		)
	}

	// 判断是否需要重命名
	if err == nil && src.GetName() != path.Base(dst) {
		err = fs.Rename(
			ctx,
			folderIDs,
			fileIDs,
			path.Base(dst),
		)
	}

	if err != nil {
		return http.StatusInternalServerError, err
	}
	return http.StatusNoContent, nil
}

// copyFiles copies files and/or directories from src to dst.
//
// See section 9.8.5 for when various HTTP status codes apply.
func copyFiles(ctx context.Context, fs *filesystem.FileSystem, src FileInfo, dst string, overwrite bool, depth int, recursion int) (status int, err error) {
	if recursion == 1000 {
		return http.StatusInternalServerError, errRecursionTooDeep
	}
	recursion++

<<<<<<< HEAD
	var (
		fileIDs   []uint
		folderIDs []uint
	)
=======
	if overwrite {
		if err := _checkOverwriteFile(ctx, fs, src, dst); err != nil {
			return http.StatusInternalServerError, err
		}
	}

>>>>>>> 98788dc7
	if src.IsDir() {
		folderIDs = []uint{src.(*model.Folder).ID}
	} else {
		fileIDs = []uint{src.(*model.File).ID}
	}

	err = fs.Copy(
		ctx,
		folderIDs,
		fileIDs,
		src.GetPosition(),
		path.Dir(dst),
	)
	if err != nil {
		return http.StatusInternalServerError, err
	}

	return http.StatusNoContent, nil
}

// 判断目标 文件/夹 是否已经存在，存在则先删除目标文件/夹
func _checkOverwriteFile(ctx context.Context, fs *filesystem.FileSystem, src FileInfo, dst string) error {
	if src.IsDir() {
		ok, folder := fs.IsPathExist(dst)
		if ok {
			return fs.Delete(ctx, []uint{folder.ID}, []uint{}, false, false)
		}
	} else {
		ok, file := fs.IsFileExist(dst)
		if ok {
			return fs.Delete(ctx, []uint{}, []uint{file.ID}, false, false)
		}
	}
	return nil
}

// walkFS traverses filesystem fs starting at name up to depth levels.
//
// Allowed values for depth are 0, 1 or infiniteDepth. For each visited node,
// walkFS calls walkFn. If a visited file system node is a directory and
// walkFn returns filepath.SkipDir, walkFS will skip traversal of this node.
func walkFS(
	ctx context.Context,
	fs *filesystem.FileSystem,
	depth int,
	name string,
	info FileInfo,
	walkFn func(reqPath string, info FileInfo, err error) error) error {
	// This implementation is based on Walk's code in the standard path/filepath package.
	err := walkFn(name, info, nil)
	if err != nil {
		if info.IsDir() && err == filepath.SkipDir {
			return nil
		}
		return err
	}
	if !info.IsDir() || depth == 0 {
		return nil
	}
	if depth == 1 {
		depth = 0
	}

	dirs, _ := info.(*model.Folder).GetChildFolder()
	files, _ := info.(*model.Folder).GetChildFiles()

	for _, fileInfo := range files {
		filename := path.Join(name, fileInfo.Name)
		err = walkFS(ctx, fs, depth, filename, &fileInfo, walkFn)
		if err != nil {
			if !fileInfo.IsDir() || err != filepath.SkipDir {
				return err
			}
		}
	}

	for _, fileInfo := range dirs {
		filename := path.Join(name, fileInfo.Name)
		err = walkFS(ctx, fs, depth, filename, &fileInfo, walkFn)
		if err != nil {
			if !fileInfo.IsDir() || err != filepath.SkipDir {
				return err
			}
		}
	}
	return nil
}<|MERGE_RESOLUTION|>--- conflicted
+++ resolved
@@ -38,15 +38,13 @@
 		fileIDs = []uint{src.(*model.File).ID}
 	}
 
-<<<<<<< HEAD
-=======
 	if overwrite {
 		if err := _checkOverwriteFile(ctx, fs, src, dst); err != nil {
 			return http.StatusInternalServerError, err
 		}
 	}
 
->>>>>>> 98788dc7
+
 	// 判断是否需要移动
 	if src.GetPosition() != path.Dir(dst) {
 		err = fs.Move(
@@ -83,19 +81,18 @@
 	}
 	recursion++
 
-<<<<<<< HEAD
+
 	var (
 		fileIDs   []uint
 		folderIDs []uint
 	)
-=======
+
 	if overwrite {
 		if err := _checkOverwriteFile(ctx, fs, src, dst); err != nil {
 			return http.StatusInternalServerError, err
 		}
 	}
 
->>>>>>> 98788dc7
 	if src.IsDir() {
 		folderIDs = []uint{src.(*model.Folder).ID}
 	} else {
